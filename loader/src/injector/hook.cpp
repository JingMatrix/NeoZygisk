#include <android/dlext.h>
#include <sys/mount.h>
#include <dlfcn.h>
#include <regex.h>
#include <bitset>
#include <list>
#include <map>
#include <array>

#include <lsplt.hpp>

#include <fcntl.h>
#include <sys/prctl.h>
#include <sys/stat.h>
#include <sys/mman.h>
#include <unistd.h>

#include "dl.h"
#include "daemon.h"
#include "zygisk.hpp"
#include "module.hpp"
#include "files.hpp"
#include "misc.hpp"

#include "art_method.hpp"

using namespace std;

static void hook_unloader();
static void unhook_functions();

namespace {

enum {
    POST_SPECIALIZE,
    APP_FORK_AND_SPECIALIZE,
    APP_SPECIALIZE,
    SERVER_FORK_AND_SPECIALIZE,
    DO_REVERT_UNMOUNT,
    SKIP_FD_SANITIZATION,

    FLAG_MAX
};

#define DCL_PRE_POST(name) \
void name##_pre();         \
void name##_post();

#define MAX_FD_SIZE 1024

struct HookContext;

// Current context
HookContext *g_ctx;

struct HookContext {
    JNIEnv *env;
    union {
        void *ptr;
        AppSpecializeArgs_v3 *app;
        ServerSpecializeArgs_v1 *server;
    } args;

    const char *process;
    list<ZygiskModule> modules;

    int pid;
    bitset<FLAG_MAX> flags;
    uint32_t info_flags;
    bitset<MAX_FD_SIZE> allowed_fds;
    vector<int> exempted_fds;

    struct RegisterInfo {
        regex_t regex;
        string symbol;
        void *callback;
        void **backup;
    };

    struct IgnoreInfo {
        regex_t regex;
        string symbol;
    };

    pthread_mutex_t hook_info_lock;
    vector<RegisterInfo> register_info;
    vector<IgnoreInfo> ignore_info;

    HookContext(JNIEnv *env, void *args) :
    env(env), args{args}, process(nullptr), pid(-1), info_flags(0),
    hook_info_lock(PTHREAD_MUTEX_INITIALIZER) {
        g_ctx = this;
    }
    ~HookContext();

    /* Zygisksu changed: Load module fds */
    void run_modules_pre();
    void run_modules_post();
    DCL_PRE_POST(fork)
    DCL_PRE_POST(app_specialize)
    DCL_PRE_POST(nativeForkAndSpecialize)
    DCL_PRE_POST(nativeSpecializeAppProcess)
    DCL_PRE_POST(nativeForkSystemServer)

    void sanitize_fds();
    bool exempt_fd(int fd);
    bool is_child() const { return pid <= 0; }

    // Compatibility shim
    void plt_hook_register(const char *regex, const char *symbol, void *fn, void **backup);
    void plt_hook_exclude(const char *regex, const char *symbol);
    void plt_hook_process_regex();

    bool plt_hook_commit();
};

#undef DCL_PRE_POST

// Global variables
vector<tuple<dev_t, ino_t, const char *, void **>> *plt_hook_list;
map<string, vector<JNINativeMethod>, StringCmp> *jni_hook_list;
bool should_unmap_zygisk = false;

} // namespace

namespace {

#define DCL_HOOK_FUNC(ret, func, ...) \
ret (*old_##func)(__VA_ARGS__);       \
ret new_##func(__VA_ARGS__)

// Skip actual fork and return cached result if applicable
DCL_HOOK_FUNC(int, fork) {
    return (g_ctx && g_ctx->pid >= 0) ? g_ctx->pid : old_fork();
}

// Unmount stuffs in the process's private mount namespace
DCL_HOOK_FUNC(int, unshare, int flags) {
    int res = old_unshare(flags);
    if (g_ctx && (flags & CLONE_NEWNS) != 0 && res == 0 &&
        // For some unknown reason, unmounting app_process in SysUI can break.
        // This is reproducible on the official AVD running API 26 and 27.
        // Simply avoid doing any unmounts for SysUI to avoid potential issues.
        (g_ctx->info_flags & PROCESS_IS_SYS_UI) == 0) {
        if (g_ctx->flags[DO_REVERT_UNMOUNT]) {
            if (g_ctx->info_flags & PROCESS_ROOT_IS_KSU) {
                revert_unmount_ksu();
            } else if (g_ctx->info_flags & PROCESS_ROOT_IS_MAGISK) {
                revert_unmount_magisk();
            }
        }

        /* Zygisksu changed: No umount app_process */

        // Restore errno back to 0
        errno = 0;
    }
    return res;
}

// Close logd_fd if necessary to prevent crashing
// For more info, check comments in zygisk_log_write
DCL_HOOK_FUNC(void, android_log_close) {
    if (g_ctx == nullptr) {
        // Happens during un-managed fork like nativeForkApp, nativeForkUsap
        logging::setfd(-1);
    } else if (!g_ctx->flags[SKIP_FD_SANITIZATION]) {
        logging::setfd(-1);
    }
    old_android_log_close();
}

// We cannot directly call `dlclose` to unload ourselves, otherwise when `dlclose` returns,
// it will return to our code which has been unmapped, causing segmentation fault.
// Instead, we hook `pthread_attr_destroy` which will be called when VM daemon threads start.
DCL_HOOK_FUNC(int, pthread_attr_destroy, void *target) {
    int res = old_pthread_attr_destroy((pthread_attr_t *)target);

    // Only perform unloading on the main thread
    if (gettid() != getpid())
        return res;

    LOGD("pthread_attr_destroy\n");
    if (should_unmap_zygisk) {
        unhook_functions();
        if (should_unmap_zygisk) {
            // Because both `pthread_attr_destroy` and `dlclose` have the same function signature,
            // we can use `musttail` to let the compiler reuse our stack frame and thus
            // `dlclose` will directly return to the caller of `pthread_attr_destroy`.
            [[clang::musttail]] return dlclose(self_handle);
        }
    }

    return res;
}

    DCL_HOOK_FUNC(char *, strdup, const char *s) {
        if (s == "com.android.internal.os.ZygoteInit"sv) {
            LOGD("strdup %s\n", s);
            replace_jni_methods();
        }
        return old_strdup(s);
    }

#undef DCL_HOOK_FUNC

// -----------------------------------------------------------------

static bool can_hook_jni = false;
static jint MODIFIER_NATIVE = 0;
static jmethodID member_getModifiers = nullptr;

void hookJniNativeMethods(JNIEnv *env, const char *clz, JNINativeMethod *methods, int numMethods) {
    if (!can_hook_jni) return;
    auto clazz = env->FindClass(clz);
    if (clazz == nullptr) {
        env->ExceptionClear();
        for (int i = 0; i < numMethods; i++) {
            methods[i].fnPtr = nullptr;
        }
        return;
    }

    vector<JNINativeMethod> hooks;
    for (int i = 0; i < numMethods; i++) {
        auto &nm = methods[i];
        auto mid = env->GetMethodID(clazz, nm.name, nm.signature);
        bool is_static = false;
        if (mid == nullptr) {
            env->ExceptionClear();
            mid = env->GetStaticMethodID(clazz, nm.name, nm.signature);
            is_static = true;
        }
        if (mid == nullptr) {
            env->ExceptionClear();
            nm.fnPtr = nullptr;
            continue;
        }
        auto method = lsplant::JNI_ToReflectedMethod(env, clazz, mid, is_static);
        auto modifier = lsplant::JNI_CallIntMethod(env, method, member_getModifiers);
        if ((modifier & MODIFIER_NATIVE) == 0) {
            nm.fnPtr = nullptr;
            continue;
        }
        auto artMethod = lsplant::art::ArtMethod::FromReflectedMethod(env, method);
        hooks.push_back(nm);
        auto orig = artMethod->GetData();
        LOGD("replaced %s %s orig %p", clz, nm.name, orig);
        nm.fnPtr = orig;
    }

    if (hooks.empty()) return;
    env->RegisterNatives(clazz, hooks.data(), hooks.size());
}

// JNI method hook definitions, auto generated
#include "jni_hooks.hpp"

void initialize_jni_hook() {
    auto get_created_java_vms = reinterpret_cast<jint (*)(JavaVM **, jsize, jsize *)>(
            dlsym(RTLD_DEFAULT, "JNI_GetCreatedJavaVMs"));
    if (!get_created_java_vms) {
        for (auto &map: lsplt::MapInfo::Scan()) {
            if (!map.path.ends_with("/libnativehelper.so")) continue;
            void *h = dlopen(map.path.data(), RTLD_LAZY);
            if (!h) {
                LOGW("cannot dlopen libnativehelper.so: %s\n", dlerror());
                break;
            }
            get_created_java_vms = reinterpret_cast<decltype(get_created_java_vms)>(dlsym(h, "JNI_GetCreatedJavaVMs"));
            dlclose(h);
            break;
        }
        if (!get_created_java_vms) {
            LOGW("JNI_GetCreatedJavaVMs not found\n");
            return;
        }
    }
    JavaVM *vm = nullptr;
    jsize num = 0;
    jint res = get_created_java_vms(&vm, 1, &num);
    if (res != JNI_OK || vm == nullptr) return;
    JNIEnv *env = nullptr;
    res = vm->GetEnv(reinterpret_cast<void **>(&env), JNI_VERSION_1_6);
    if (res != JNI_OK || env == nullptr) return;

    auto classMember = lsplant::JNI_FindClass(env, "java/lang/reflect/Member");
    if (classMember != nullptr) member_getModifiers = lsplant::JNI_GetMethodID(env, classMember, "getModifiers", "()I");
    auto classModifier = lsplant::JNI_FindClass(env, "java/lang/reflect/Modifier");
    if (classModifier != nullptr) {
        auto fieldId = lsplant::JNI_GetStaticFieldID(env, classModifier, "NATIVE", "I");
        if (fieldId != nullptr) MODIFIER_NATIVE = lsplant::JNI_GetStaticIntField(env, classModifier, fieldId);
    }
    if (member_getModifiers == nullptr || MODIFIER_NATIVE == 0) return;
    if (!lsplant::art::ArtMethod::Init(env)) {
        LOGE("failed to init ArtMethod");
        return;
    }

    can_hook_jni = true;
    do_hook_zygote(env);
}

// -----------------------------------------------------------------

ZygiskModule::ZygiskModule(int id, void *handle, void *entry)
: id(id), handle(handle), entry{entry}, api{}, mod{nullptr} {
    // Make sure all pointers are null
    memset(&api, 0, sizeof(api));
    api.base.impl = this;
    api.base.registerModule = &ZygiskModule::RegisterModuleImpl;
}

bool ZygiskModule::RegisterModuleImpl(ApiTable *api, long *module) {
    if (api == nullptr || module == nullptr)
        return false;

    long api_version = *module;
    // Unsupported version
    if (api_version > ZYGISK_API_VERSION)
        return false;

    // Set the actual module_abi*
    api->base.impl->mod = { module };

    // Fill in API accordingly with module API version
    if (api_version >= 1) {
        api->v1.hookJniNativeMethods = hookJniNativeMethods;
        api->v1.pltHookRegister = [](auto a, auto b, auto c, auto d) {
            if (g_ctx) g_ctx->plt_hook_register(a, b, c, d);
        };
        api->v1.pltHookExclude = [](auto a, auto b) {
            if (g_ctx) g_ctx->plt_hook_exclude(a, b);
        };
        api->v1.pltHookCommit = []() { return g_ctx && g_ctx->plt_hook_commit(); };
        api->v1.connectCompanion = [](ZygiskModule *m) { return m->connectCompanion(); };
        api->v1.setOption = [](ZygiskModule *m, auto opt) { m->setOption(opt); };
    }
    if (api_version >= 2) {
        api->v2.getModuleDir = [](ZygiskModule *m) { return m->getModuleDir(); };
        api->v2.getFlags = [](auto) { return ZygiskModule::getFlags(); };
    }
    if (api_version >= 4) {
        api->v4.pltHookCommit = lsplt::CommitHook;
        api->v4.pltHookRegister = [](dev_t dev, ino_t inode, const char *symbol, void *fn, void **backup) {
            if (dev == 0 || inode == 0 || symbol == nullptr || fn == nullptr)
                return;
            lsplt::RegisterHook(dev, inode, symbol, fn, backup);
        };
        api->v4.exemptFd = [](int fd) { return g_ctx && g_ctx->exempt_fd(fd); };
    }

    return true;
}

void HookContext::plt_hook_register(const char *regex, const char *symbol, void *fn, void **backup) {
    if (regex == nullptr || symbol == nullptr || fn == nullptr)
        return;
    regex_t re;
    if (regcomp(&re, regex, REG_NOSUB) != 0)
        return;
    mutex_guard lock(hook_info_lock);
    register_info.emplace_back(RegisterInfo{re, symbol, fn, backup});
}

void HookContext::plt_hook_exclude(const char *regex, const char *symbol) {
    if (!regex) return;
    regex_t re;
    if (regcomp(&re, regex, REG_NOSUB) != 0)
        return;
    mutex_guard lock(hook_info_lock);
    ignore_info.emplace_back(IgnoreInfo{re, symbol ?: ""});
}

void HookContext::plt_hook_process_regex() {
    if (register_info.empty())
        return;
    for (auto &map : lsplt::MapInfo::Scan()) {
        if (map.offset != 0 || !map.is_private || !(map.perms & PROT_READ)) continue;
        for (auto &reg: register_info) {
            if (regexec(&reg.regex, map.path.data(), 0, nullptr, 0) != 0)
                continue;
            bool ignored = false;
            for (auto &ign: ignore_info) {
                if (regexec(&ign.regex, map.path.data(), 0, nullptr, 0) != 0)
                    continue;
                if (ign.symbol.empty() || ign.symbol == reg.symbol) {
                    ignored = true;
                    break;
                }
            }
            if (!ignored) {
                lsplt::RegisterHook(map.dev, map.inode, reg.symbol, reg.callback, reg.backup);
            }
        }
    }
}

bool HookContext::plt_hook_commit() {
    {
        mutex_guard lock(hook_info_lock);
        plt_hook_process_regex();
        register_info.clear();
        ignore_info.clear();
    }
    return lsplt::CommitHook();
}


bool ZygiskModule::valid() const {
    if (mod.api_version == nullptr)
        return false;
    switch (*mod.api_version) {
        case 4:
        case 3:
        case 2:
        case 1:
            return mod.v1->impl && mod.v1->preAppSpecialize && mod.v1->postAppSpecialize &&
                   mod.v1->preServerSpecialize && mod.v1->postServerSpecialize;
        default:
            return false;
    }
}

/* Zygisksu changed: Use own zygiskd */
int ZygiskModule::connectCompanion() const {
    return zygiskd::ConnectCompanion(id);
}

/* Zygisksu changed: Use own zygiskd */
int ZygiskModule::getModuleDir() const {
    return zygiskd::GetModuleDir(id);
}

void ZygiskModule::setOption(zygisk::Option opt) {
    if (g_ctx == nullptr)
        return;
    switch (opt) {
    case zygisk::FORCE_DENYLIST_UNMOUNT:
        g_ctx->flags[DO_REVERT_UNMOUNT] = true;
        break;
    case zygisk::DLCLOSE_MODULE_LIBRARY:
        unload = true;
        break;
    }
}

uint32_t ZygiskModule::getFlags() {
    return g_ctx ? (g_ctx->info_flags & ~PRIVATE_MASK) : 0;
}

// -----------------------------------------------------------------

int sigmask(int how, int signum) {
    sigset_t set;
    sigemptyset(&set);
    sigaddset(&set, signum);
    return sigprocmask(how, &set, nullptr);
}

void HookContext::fork_pre() {
    // Do our own fork before loading any 3rd party code
    // First block SIGCHLD, unblock after original fork is done
    sigmask(SIG_BLOCK, SIGCHLD);
    pid = old_fork();
    if (pid != 0 || flags[SKIP_FD_SANITIZATION])
        return;

    // Record all open fds
    auto dir = xopen_dir("/proc/self/fd");
    for (dirent *entry; (entry = readdir(dir.get()));) {
        int fd = parse_int(entry->d_name);
        if (fd < 0 || fd >= MAX_FD_SIZE) {
            close(fd);
            continue;
        }
        allowed_fds[fd] = true;
    }
    // The dirfd should not be allowed
    allowed_fds[dirfd(dir.get())] = false;
}

void HookContext::sanitize_fds() {
    if (flags[SKIP_FD_SANITIZATION])
        return;

    if (flags[APP_FORK_AND_SPECIALIZE]) {
        auto update_fd_array = [&](int off) -> jintArray {
            if (exempted_fds.empty())
                return nullptr;

            jintArray array = env->NewIntArray(static_cast<int>(off + exempted_fds.size()));
            if (array == nullptr)
                return nullptr;

            env->SetIntArrayRegion(array, off, static_cast<int>(exempted_fds.size()), exempted_fds.data());
            for (int fd : exempted_fds) {
                if (fd >= 0 && fd < MAX_FD_SIZE) {
                    allowed_fds[fd] = true;
                }
            }
            *args.app->fds_to_ignore = array;
            flags[SKIP_FD_SANITIZATION] = true;
            return array;
        };

        if (jintArray fdsToIgnore = *args.app->fds_to_ignore) {
            int *arr = env->GetIntArrayElements(fdsToIgnore, nullptr);
            int len = env->GetArrayLength(fdsToIgnore);
            for (int i = 0; i < len; ++i) {
                int fd = arr[i];
                if (fd >= 0 && fd < MAX_FD_SIZE) {
                    allowed_fds[fd] = true;
                }
            }
            if (jintArray newFdList = update_fd_array(len)) {
                env->SetIntArrayRegion(newFdList, 0, len, arr);
            }
            env->ReleaseIntArrayElements(fdsToIgnore, arr, JNI_ABORT);
        } else {
            update_fd_array(0);
        }
    }

    if (pid != 0)
        return;

    // Close all forbidden fds to prevent crashing
    auto dir = open_dir("/proc/self/fd");
    int dfd = dirfd(dir.get());
    for (dirent *entry; (entry = readdir(dir.get()));) {
        int fd = parse_int(entry->d_name);
        if ((fd < 0 || fd >= MAX_FD_SIZE || !allowed_fds[fd]) && fd != dfd) {
            close(fd);
        }
    }
}

void HookContext::fork_post() {
    // Unblock SIGCHLD in case the original method didn't
    sigmask(SIG_UNBLOCK, SIGCHLD);
    g_ctx = nullptr;
}

/* Zygisksu changed: Load module fds */
void HookContext::run_modules_pre() {
    auto ms = zygiskd::ReadModules();
    auto size = ms.size();
    for (size_t i = 0; i < size; i++) {
        auto& m = ms[i];
        if (void* handle = DlopenMem(m.memfd, RTLD_NOW);
            void* entry = handle ? dlsym(handle, "zygisk_module_entry") : nullptr) {
            modules.emplace_back(i, handle, entry);
        }
    }

    for (auto &m : modules) {
        m.onLoad(env);
        if (flags[APP_SPECIALIZE]) {
            m.preAppSpecialize(args.app);
        } else if (flags[SERVER_FORK_AND_SPECIALIZE]) {
            m.preServerSpecialize(args.server);
        }
    }
}

void HookContext::run_modules_post() {
    flags[POST_SPECIALIZE] = true;
    for (const auto &m : modules) {
        if (flags[APP_SPECIALIZE]) {
            m.postAppSpecialize(args.app);
        } else if (flags[SERVER_FORK_AND_SPECIALIZE]) {
            m.postServerSpecialize(args.server);
        }
        m.tryUnload();
    }
}

/* Zygisksu changed: Load module fds */
void HookContext::app_specialize_pre() {
    flags[APP_SPECIALIZE] = true;
    info_flags = zygiskd::GetProcessFlags(g_ctx->args.app->uid);
    run_modules_pre();
}


void HookContext::app_specialize_post() {
    run_modules_post();

    // Cleanups
    env->ReleaseStringUTFChars(args.app->nice_name, process);
    g_ctx = nullptr;
    logging::setfd(-1);
}

bool HookContext::exempt_fd(int fd) {
    if (flags[POST_SPECIALIZE] || flags[SKIP_FD_SANITIZATION])
        return true;
    if (!flags[APP_FORK_AND_SPECIALIZE])
        return false;
    exempted_fds.push_back(fd);
    return true;
}

// -----------------------------------------------------------------

void HookContext::nativeSpecializeAppProcess_pre() {
    process = env->GetStringUTFChars(args.app->nice_name, nullptr);
    LOGV("pre  specialize [%s]\n", process);
    // App specialize does not check FD
    flags[SKIP_FD_SANITIZATION] = true;
    app_specialize_pre();
}

void HookContext::nativeSpecializeAppProcess_post() {
    LOGV("post specialize [%s]\n", process);
    app_specialize_post();
}

/* Zygisksu changed: No system_server status write back */
void HookContext::nativeForkSystemServer_pre() {
    LOGV("pre  forkSystemServer\n");
    flags[SERVER_FORK_AND_SPECIALIZE] = true;

    fork_pre();
    if (pid != 0)
        return;

    run_modules_pre();

    sanitize_fds();
}

void HookContext::nativeForkSystemServer_post() {
    if (pid == 0) {
        LOGV("post forkSystemServer\n");
        run_modules_post();
    }
    fork_post();
}

void HookContext::nativeForkAndSpecialize_pre() {
    process = env->GetStringUTFChars(args.app->nice_name, nullptr);
    LOGV("pre  forkAndSpecialize [%s]\n", process);

    flags[APP_FORK_AND_SPECIALIZE] = true;
    /* Zygisksu changed: No args.app->fds_to_ignore check since we are Android 10+ */
    if (logging::getfd() != -1) {
        exempted_fds.push_back(logging::getfd());
    }

    fork_pre();
    if (pid == 0) {
        app_specialize_pre();
    }
    sanitize_fds();
}

void HookContext::nativeForkAndSpecialize_post() {
    if (pid == 0) {
        LOGV("post forkAndSpecialize [%s]\n", process);
        app_specialize_post();
    }
    fork_post();
}

HookContext::~HookContext() {
    // This global pointer points to a variable on the stack.
    // Set this to nullptr to prevent leaking local variable.
    // This also disables most plt hooked functions.
    g_ctx = nullptr;

    if (!is_child())
        return;

    should_unmap_zygisk = true;

    // Unhook JNI methods
    for (const auto &[clz, methods] : *jni_hook_list) {
        if (!methods.empty() && env->RegisterNatives(
                env->FindClass(clz.data()), methods.data(),
                static_cast<int>(methods.size())) != 0) {
            LOGE("Failed to restore JNI hook of class [%s]\n", clz.data());
            should_unmap_zygisk = false;
        }
    }
    delete jni_hook_list;
    jni_hook_list = nullptr;

    // Strip out all API function pointers
    for (auto &m : modules) {
        m.clearApi();
    }

    hook_unloader();
}

} // namespace

static bool hook_commit() {
    if (lsplt::CommitHook()) {
        return true;
    } else {
        LOGE("plt_hook failed\n");
        return false;
    }
}

static void hook_register(dev_t dev, ino_t inode, const char *symbol, void *new_func, void **old_func) {
    if (!lsplt::RegisterHook(dev, inode, symbol, new_func, old_func)) {
        LOGE("Failed to register plt_hook \"%s\"\n", symbol);
        return;
    }
    plt_hook_list->emplace_back(dev, inode, symbol, old_func);
}

#define PLT_HOOK_REGISTER_SYM(DEV, INODE, SYM, NAME) \
    hook_register(DEV, INODE, SYM, (void*) new_##NAME, (void **) &old_##NAME)

#define PLT_HOOK_REGISTER(DEV, INODE, NAME) \
    PLT_HOOK_REGISTER_SYM(DEV, INODE, #NAME, NAME)

void hook_functions() {
    default_new(plt_hook_list);
    default_new(jni_hook_list);

    ino_t android_runtime_inode = 0;
    dev_t android_runtime_dev = 0;
    for (auto &map : lsplt::MapInfo::Scan()) {
        if (map.path.ends_with("libandroid_runtime.so")) {
            android_runtime_inode = map.inode;
            android_runtime_dev = map.dev;
            break;
        }
    }

    PLT_HOOK_REGISTER(android_runtime_dev, android_runtime_inode, fork);
    PLT_HOOK_REGISTER(android_runtime_dev, android_runtime_inode, unshare);
    PLT_HOOK_REGISTER(android_runtime_dev, android_runtime_inode, strdup);
    PLT_HOOK_REGISTER_SYM(android_runtime_dev, android_runtime_inode, "__android_log_close", android_log_close);
    hook_commit();

    // Remove unhooked methods
    plt_hook_list->erase(
            std::remove_if(plt_hook_list->begin(), plt_hook_list->end(),
                           [](auto &t) { return *std::get<3>(t) == nullptr;}),
            plt_hook_list->end());
<<<<<<< HEAD
=======

    initialize_jni_hook();
>>>>>>> 070aa5f1
}

static void hook_unloader() {
    ino_t art_inode = 0;
    dev_t art_dev = 0;

    for (auto &map : lsplt::MapInfo::Scan()) {
        if (map.path.ends_with("/libart.so")) {
            art_inode = map.inode;
            art_dev = map.dev;
            break;
        }
    }

    PLT_HOOK_REGISTER(art_dev, art_inode, pthread_attr_destroy);
    hook_commit();
}

static void unhook_functions() {
    // Unhook plt_hook
    for (const auto &[dev, inode, sym, old_func] : *plt_hook_list) {
        if (!lsplt::RegisterHook(dev, inode, sym, *old_func, nullptr)) {
            LOGE("Failed to register plt_hook [%s]\n", sym);
        }
    }
    delete plt_hook_list;
    if (!hook_commit()) {
        LOGE("Failed to restore plt_hook\n");
        should_unmap_zygisk = false;
    }
}<|MERGE_RESOLUTION|>--- conflicted
+++ resolved
@@ -194,13 +194,15 @@
     return res;
 }
 
-    DCL_HOOK_FUNC(char *, strdup, const char *s) {
-        if (s == "com.android.internal.os.ZygoteInit"sv) {
-            LOGD("strdup %s\n", s);
-            replace_jni_methods();
-        }
-        return old_strdup(s);
-    }
+void initialize_jni_hook();
+
+DCL_HOOK_FUNC(char *, strdup, const char *s) {
+    if (s == "com.android.internal.os.ZygoteInit"sv) {
+        LOGD("strdup %s\n", s);
+        initialize_jni_hook();
+    }
+    return old_strdup(s);
+}
 
 #undef DCL_HOOK_FUNC
 
@@ -745,11 +747,8 @@
             std::remove_if(plt_hook_list->begin(), plt_hook_list->end(),
                            [](auto &t) { return *std::get<3>(t) == nullptr;}),
             plt_hook_list->end());
-<<<<<<< HEAD
-=======
 
     initialize_jni_hook();
->>>>>>> 070aa5f1
 }
 
 static void hook_unloader() {
